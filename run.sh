#!/bin/bash
<<<<<<< HEAD
# ========== 用户设置 ==========
PART_ID="15" # 可根据需要修改
PART_NAME="lean_statement_part_${PART_ID}"
MODEL_NAME="DeepSeek-Prover-V2-7B"
# ========== 设置通用环境变量 ==========
export HF_ENDPOINT=https://hf-mirror.com

# ========== 路径配置 ==========
BASE_DIR="/llm_reco/dehua/code/Oprover"
PROJECT_DIR="${BASE_DIR}/LeanProof"
TMP_FILE="results/${MODEL_NAME}_${PART_NAME}_proof-bon.jsonl.tmp"
JSONL_FILE="results/${MODEL_NAME}_${PART_NAME}_proof-bon.jsonl"
SNAPSHOT_DIR="results/${MODEL_NAME}/part${PART_ID}"
HDFS_PROJECT_PATH=""
HDFS_RESULT_DIR="${HDFS_PROJECT_PATH}/results/${MODEL_NAME}/part${PART_ID}/"
# ========== 拉取项目代码 ==========
echo "🚚 下载 LeanProof 项目中..."
hdfs dfs -get "$HDFS_PROJECT_PATH" "$BASE_DIR/"
# ========== 等待 HDFS 下载完成 ==========
while [ ! -f "${PROJECT_DIR}/requirements.txt" ]; do
echo "⏳ 等待 HDFS 下载完成..."
sleep 5
done
cd "$PROJECT_DIR"
# ========== 安装依赖 ==========
python3 -m pip install --upgrade pip
pip3 install -r requirements.txt
pip3 uninstall -y vllm
pip3 install --no-cache-dir --force-reinstall vllm
# ========== 恢复最新快照 ==========
echo "🔍 恢复上次推理进度..."
LATEST_SNAPSHOT=$(ls -t "${SNAPSHOT_DIR}/snapshot_"*.jsonl 2>/dev/null | head -n 1)
if [ -z "$LATEST_SNAPSHOT" ]; then
echo "⚠️ 没有找到任何快照文件在 ${SNAPSHOT_DIR}，将从头开始运行"
else
mkdir -p "$(dirname "$TMP_FILE")"
cp "$LATEST_SNAPSHOT" "$TMP_FILE"
echo "✅ 恢复完成：$LATEST_SNAPSHOT → $TMP_FILE"
fi
# ========== 启动监控上传 ==========
echo "📡 启动后台监控上传 $TMP_FILE 到 $HDFS_RESULT_DIR"
nohup bash monitor.sh "$TMP_FILE" "$HDFS_RESULT_DIR" > "watch_${PART_ID}.log" 2>&1 &
# ========== 启动推理 ==========
echo "🚀 启动模型推理任务：$PART_NAME 使用模型 $MODEL_NAME"
python infer/infer.py \
--config config/config_default.yaml \
--split "$PART_NAME" \
--mode proof-bon \
--model_name "$MODEL_NAME" \
--output_dir results \
--batch_size 1000 \
--use_accel \
--index 0 \
--world_size 1
=======

set -x



export PYTHONPATH=$(pwd)


python infer/infer.py \
  --config config/config_default.yaml \
  --split lean_statement_part_01 \
  --mode proof_cot-bon \
  --model_name DeepSeek-Prover-V2-7B \
  --output_dir DeepSeek-Prover-V2-7B_results \
  --batch_size 1000 \
  --use_accel \
  --index 0 \
  --world_size 1


python infer/infer.py \
  --config config/config_goedel.yaml \
  --split lean_statement_part_01 \
  --mode proof_cot-bon \
  --model_name Goedel-Prover-V2-32B \
  --output_dir Goedel-Prover-V2-32B_results \
  --batch_size 1000 \
  --use_accel \
  --index 0 \
  --world_size 1


python infer/infer.py \
  --config config/config_kimina.yaml \
  --split lean_statement_part_01 \
  --mode proof_kimina-bon \
  --model_name Kimina-Prover-72B \
  --output_dir Kimina-Prover-72B_results \
  --batch_size 1000 \
  --use_accel \
  --index 0 \
  --world_size 1
>>>>>>> 5d178113
<|MERGE_RESOLUTION|>--- conflicted
+++ resolved
@@ -1,60 +1,4 @@
 #!/bin/bash
-<<<<<<< HEAD
-# ========== 用户设置 ==========
-PART_ID="15" # 可根据需要修改
-PART_NAME="lean_statement_part_${PART_ID}"
-MODEL_NAME="DeepSeek-Prover-V2-7B"
-# ========== 设置通用环境变量 ==========
-export HF_ENDPOINT=https://hf-mirror.com
-
-# ========== 路径配置 ==========
-BASE_DIR="/llm_reco/dehua/code/Oprover"
-PROJECT_DIR="${BASE_DIR}/LeanProof"
-TMP_FILE="results/${MODEL_NAME}_${PART_NAME}_proof-bon.jsonl.tmp"
-JSONL_FILE="results/${MODEL_NAME}_${PART_NAME}_proof-bon.jsonl"
-SNAPSHOT_DIR="results/${MODEL_NAME}/part${PART_ID}"
-HDFS_PROJECT_PATH=""
-HDFS_RESULT_DIR="${HDFS_PROJECT_PATH}/results/${MODEL_NAME}/part${PART_ID}/"
-# ========== 拉取项目代码 ==========
-echo "🚚 下载 LeanProof 项目中..."
-hdfs dfs -get "$HDFS_PROJECT_PATH" "$BASE_DIR/"
-# ========== 等待 HDFS 下载完成 ==========
-while [ ! -f "${PROJECT_DIR}/requirements.txt" ]; do
-echo "⏳ 等待 HDFS 下载完成..."
-sleep 5
-done
-cd "$PROJECT_DIR"
-# ========== 安装依赖 ==========
-python3 -m pip install --upgrade pip
-pip3 install -r requirements.txt
-pip3 uninstall -y vllm
-pip3 install --no-cache-dir --force-reinstall vllm
-# ========== 恢复最新快照 ==========
-echo "🔍 恢复上次推理进度..."
-LATEST_SNAPSHOT=$(ls -t "${SNAPSHOT_DIR}/snapshot_"*.jsonl 2>/dev/null | head -n 1)
-if [ -z "$LATEST_SNAPSHOT" ]; then
-echo "⚠️ 没有找到任何快照文件在 ${SNAPSHOT_DIR}，将从头开始运行"
-else
-mkdir -p "$(dirname "$TMP_FILE")"
-cp "$LATEST_SNAPSHOT" "$TMP_FILE"
-echo "✅ 恢复完成：$LATEST_SNAPSHOT → $TMP_FILE"
-fi
-# ========== 启动监控上传 ==========
-echo "📡 启动后台监控上传 $TMP_FILE 到 $HDFS_RESULT_DIR"
-nohup bash monitor.sh "$TMP_FILE" "$HDFS_RESULT_DIR" > "watch_${PART_ID}.log" 2>&1 &
-# ========== 启动推理 ==========
-echo "🚀 启动模型推理任务：$PART_NAME 使用模型 $MODEL_NAME"
-python infer/infer.py \
---config config/config_default.yaml \
---split "$PART_NAME" \
---mode proof-bon \
---model_name "$MODEL_NAME" \
---output_dir results \
---batch_size 1000 \
---use_accel \
---index 0 \
---world_size 1
-=======
 
 set -x
 
@@ -96,5 +40,4 @@
   --batch_size 1000 \
   --use_accel \
   --index 0 \
-  --world_size 1
->>>>>>> 5d178113
+  --world_size 1